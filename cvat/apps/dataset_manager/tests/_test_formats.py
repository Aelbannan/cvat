--- conflicted
+++ resolved
@@ -371,15 +371,11 @@
             ('YOLO 1.1', 'yolo'),
         ]:
             with self.subTest(format=format_name):
-<<<<<<< HEAD
+                if not dm.formats.registry.EXPORT_FORMATS[format_name].ENABLED:
+                    self.skipTest("Format is disabled")
+
                 images = self._generate_task_images(3)
                 task = self._generate_task(images)
-=======
-                if not dm.formats.registry.EXPORT_FORMATS[format_name].ENABLED:
-                    self.skipTest("Format is disabled")
-
-                task = self._generate_task()
->>>>>>> d1b2960b
 
                 def check(file_path):
                     def load_dataset(src):
