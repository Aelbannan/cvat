# Copyright (C) 2018-2020 Intel Corporation
#
# SPDX-License-Identifier: MIT

import django_rq
import numpy as np
import os
import rq
import shutil
import tempfile

from django.db import transaction
from django.utils import timezone
from django.conf import settings

from cvat.apps.engine.log import slogger
from cvat.apps.engine.models import Task as TaskModel
from cvat.apps.authentication.auth import has_admin_role
from cvat.apps.engine.serializers import LabeledDataSerializer
from cvat.apps.dataset_manager.task import put_task_data, patch_task_data
from cvat.apps.engine.frame_provider import FrameProvider

from .models import AnnotationModel, FrameworkChoice
from .model_loader import load_labelmap
from .image_loader import ImageLoader
from .inference import InferenceAnnotationRunner


def _remove_old_file(model_file_field):
    if model_file_field and os.path.exists(model_file_field.name):
        os.remove(model_file_field.name)

def _update_dl_model_thread(dl_model_id, name, is_shared, model_file, weights_file, labelmap_file,
        interpretation_file, run_tests, is_local_storage, delete_if_test_fails, restricted=True):
    def _get_file_content(filename):
        return os.path.basename(filename), open(filename, "rb")

    def _delete_source_files():
        for f in [model_file, weights_file, labelmap_file, interpretation_file]:
            if f:
                os.remove(f)

    def _run_test(model_file, weights_file, labelmap_file, interpretation_file):
        test_image = np.ones((1024, 1980, 3), np.uint8) * 255
        try:
            dummy_labelmap = {key: key for key in load_labelmap(labelmap_file).keys()}
            runner = InferenceAnnotationRunner(
                data=[test_image,],
                model_file=model_file,
                weights_file=weights_file,
                labels_mapping=dummy_labelmap,
                attribute_spec={},
                convertation_file=interpretation_file)

            runner.run(restricted=restricted)
        except Exception as e:
            return False, str(e)

        return True, ""

    job = rq.get_current_job()
    job.meta["progress"] = "Saving data"
    job.save_meta()

    with transaction.atomic():
        dl_model = AnnotationModel.objects.select_for_update().get(pk=dl_model_id)

        test_res = True
        message = ""
        if run_tests:
            job.meta["progress"] = "Test started"
            job.save_meta()

            test_res, message = _run_test(
                model_file=model_file or dl_model.model_file.name,
                weights_file=weights_file or dl_model.weights_file.name,
                labelmap_file=labelmap_file or dl_model.labelmap_file.name,
                interpretation_file=interpretation_file or dl_model.interpretation_file.name,
            )

            if not test_res:
                job.meta["progress"] = "Test failed"
                if delete_if_test_fails:
                    shutil.rmtree(dl_model.get_dirname(), ignore_errors=True)
                    dl_model.delete()
            else:
                job.meta["progress"] = "Test passed"
            job.save_meta()

        # update DL model
        if test_res:
            if model_file:
                _remove_old_file(dl_model.model_file)
                dl_model.model_file.save(*_get_file_content(model_file))
            if weights_file:
                _remove_old_file(dl_model.weights_file)
                dl_model.weights_file.save(*_get_file_content(weights_file))
            if labelmap_file:
                _remove_old_file(dl_model.labelmap_file)
                dl_model.labelmap_file.save(*_get_file_content(labelmap_file))
            if interpretation_file:
                _remove_old_file(dl_model.interpretation_file)
                dl_model.interpretation_file.save(*_get_file_content(interpretation_file))

            if name:
                dl_model.name = name

            if is_shared != None:
                dl_model.shared = is_shared

            dl_model.updated_date = timezone.now()
            dl_model.save()

    if is_local_storage:
        _delete_source_files()

    if not test_res:
        raise Exception("Model was not properly created/updated. Test failed: {}".format(message))

def create_or_update(dl_model_id, name, model_file, weights_file, labelmap_file, interpretation_file, owner, storage, is_shared):
    def get_abs_path(share_path):
        if not share_path:
            return share_path
        share_root = settings.SHARE_ROOT
        relpath = os.path.normpath(share_path).lstrip('/')
        if '..' in relpath.split(os.path.sep):
            raise Exception('Permission denied')
        abspath = os.path.abspath(os.path.join(share_root, relpath))
        if os.path.commonprefix([share_root, abspath]) != share_root:
            raise Exception('Bad file path on share: ' + abspath)
        return abspath

    def save_file_as_tmp(data):
        if not data:
            return None
        fd, filename = tempfile.mkstemp()
        with open(filename, 'wb') as tmp_file:
            for chunk in data.chunks():
                tmp_file.write(chunk)
        os.close(fd)
        return filename
    is_create_request = dl_model_id is None
    if is_create_request:
        dl_model_id = create_empty(owner=owner)

    run_tests = bool(model_file or weights_file or labelmap_file or interpretation_file)
    if storage != "local":
        model_file = get_abs_path(model_file)
        weights_file = get_abs_path(weights_file)
        labelmap_file = get_abs_path(labelmap_file)
        interpretation_file = get_abs_path(interpretation_file)
    else:
        model_file = save_file_as_tmp(model_file)
        weights_file = save_file_as_tmp(weights_file)
        labelmap_file = save_file_as_tmp(labelmap_file)
        interpretation_file = save_file_as_tmp(interpretation_file)

    if owner:
        restricted = not has_admin_role(owner)
    else:
        restricted = not has_admin_role(AnnotationModel.objects.get(pk=dl_model_id).owner)

    rq_id = "auto_annotation.create.{}".format(dl_model_id)
    queue = django_rq.get_queue("default")
    queue.enqueue_call(
        func=_update_dl_model_thread,
        args=(
            dl_model_id,
            name,
            is_shared,
            model_file,
            weights_file,
            labelmap_file,
            interpretation_file,
            run_tests,
            storage == "local",
            is_create_request,
            restricted
        ),
        job_id=rq_id
    )

    return rq_id

@transaction.atomic
def create_empty(owner, framework=FrameworkChoice.OPENVINO):
    db_model = AnnotationModel(
        owner=owner,
    )
    db_model.save()

    model_path = db_model.get_dirname()
    if os.path.isdir(model_path):
        shutil.rmtree(model_path)
    os.mkdir(model_path)

    return db_model.id

@transaction.atomic
def delete(dl_model_id):
    dl_model = AnnotationModel.objects.select_for_update().get(pk=dl_model_id)
    if dl_model:
        if dl_model.primary:
            raise Exception("Can not delete primary model {}".format(dl_model_id))

        shutil.rmtree(dl_model.get_dirname(), ignore_errors=True)
        dl_model.delete()
    else:
        raise Exception("Requested DL model {} doesn't exist".format(dl_model_id))

def run_inference_thread(tid, model_file, weights_file, labels_mapping, attributes, convertation_file, reset, user, restricted=True):
    def update_progress(job, progress):
        job.refresh()
        if "cancel" in job.meta:
            del job.meta["cancel"]
            job.save()
            return False
        job.meta["progress"] = progress
        job.save_meta()
        return True

    try:
        job = rq.get_current_job()
        job.meta["progress"] = 0
        job.save_meta()
        db_task = TaskModel.objects.get(pk=tid)

        result = None
        slogger.glob.info("auto annotation with openvino toolkit for task {}".format(tid))
        more_data = True
        runner = InferenceAnnotationRunner(
            data=ImageLoader(FrameProvider(db_task.data)),
            model_file=model_file,
            weights_file=weights_file,
            labels_mapping=labels_mapping,
            attribute_spec=attributes,
<<<<<<< HEAD
            convertation_file= convertation_file,
            job=job,
            update_progress=update_progress,
            restricted=restricted
        )

        if result is None:
            slogger.glob.info("auto annotation for task {} canceled by user".format(tid))
            return

        serializer = LabeledDataSerializer(data = result)
        if serializer.is_valid(raise_exception=True):
            if reset:
                put_task_data(tid, result)
            else:
                patch_task_data(tid, result, "create")

        slogger.glob.info("auto annotation for task {} done".format(tid))
=======
            convertation_file= convertation_file)
        while more_data:
            result, more_data = runner.run(
                job=job,
                update_progress=update_progress,
                restricted=restricted)

            if result is None:
                slogger.glob.info("auto annotation for task {} canceled by user".format(tid))
                return

            serializer = LabeledDataSerializer(data = result)
            if serializer.is_valid(raise_exception=True):
                if reset:
                    put_task_data(tid, user, result)
                else:
                    patch_task_data(tid, user, result, "create")

            slogger.glob.info("auto annotation for task {} done".format(tid))
>>>>>>> 5e96c2ac
    except Exception as e:
        try:
            slogger.task[tid].exception("exception was occurred during auto annotation of the task", exc_info=True)
        except Exception as ex:
            slogger.glob.exception("exception was occurred during auto annotation of the task {}: {}".format(tid, str(ex)), exc_info=True)
            raise ex

        raise e<|MERGE_RESOLUTION|>--- conflicted
+++ resolved
@@ -234,26 +234,6 @@
             weights_file=weights_file,
             labels_mapping=labels_mapping,
             attribute_spec=attributes,
-<<<<<<< HEAD
-            convertation_file= convertation_file,
-            job=job,
-            update_progress=update_progress,
-            restricted=restricted
-        )
-
-        if result is None:
-            slogger.glob.info("auto annotation for task {} canceled by user".format(tid))
-            return
-
-        serializer = LabeledDataSerializer(data = result)
-        if serializer.is_valid(raise_exception=True):
-            if reset:
-                put_task_data(tid, result)
-            else:
-                patch_task_data(tid, result, "create")
-
-        slogger.glob.info("auto annotation for task {} done".format(tid))
-=======
             convertation_file= convertation_file)
         while more_data:
             result, more_data = runner.run(
@@ -268,12 +248,11 @@
             serializer = LabeledDataSerializer(data = result)
             if serializer.is_valid(raise_exception=True):
                 if reset:
-                    put_task_data(tid, user, result)
+                    put_task_data(tid, result)
                 else:
-                    patch_task_data(tid, user, result, "create")
+                    patch_task_data(tid, result, "create")
 
             slogger.glob.info("auto annotation for task {} done".format(tid))
->>>>>>> 5e96c2ac
     except Exception as e:
         try:
             slogger.task[tid].exception("exception was occurred during auto annotation of the task", exc_info=True)
