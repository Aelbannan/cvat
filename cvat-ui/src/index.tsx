--- conflicted
+++ resolved
@@ -11,13 +11,10 @@
 import { getFormatsAsync } from './actions/formats-actions';
 import { checkPluginsAsync } from './actions/plugins-actions';
 import { getUsersAsync } from './actions/users-actions';
-<<<<<<< HEAD
 import { fetchProjectsRequestThunk } from './pages/actions/project-list';
 import { Status } from './pages/types/common';
 
-=======
 import { getAboutAsync } from './actions/about-actions';
->>>>>>> 604be638
 import {
     resetErrors,
     resetMessages,
@@ -66,11 +63,8 @@
     const { auth } = state;
     const { formats } = state;
     const { users } = state;
-<<<<<<< HEAD
     const { projects } = state;
-=======
     const { about } = state;
->>>>>>> 604be638
 
     return {
         userInitialized: auth.initialized,
@@ -87,12 +81,9 @@
         installedTFAnnotation: plugins.plugins.TF_ANNOTATION,
         notifications: { ...state.notifications },
         user: auth.user,
-<<<<<<< HEAD
         projectsInitialized: projects.status === Status.DONE,
         projectsFetching: projects.status === Status.BUSY,
-=======
         about: state.about,
->>>>>>> 604be638
     };
 }
 
