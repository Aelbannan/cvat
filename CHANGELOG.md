--- conflicted
+++ resolved
@@ -6,12 +6,8 @@
 
 ## [1.0.0-beta.2] - Unreleased
 ### Added
-<<<<<<< HEAD
--
-=======
 - Re-Identification algorithm to merging bounding boxes automatically to the new UI (https://github.com/opencv/cvat/pull/1406)
 - Methods ``import`` and ``export`` to import/export raw annotations for Job and Task in ``cvat-core`` (https://github.com/opencv/cvat/pull/1406)
->>>>>>> f1aee895
 
 ### Changed
 -
@@ -23,11 +19,7 @@
 -
 
 ### Fixed
-<<<<<<< HEAD
--
-=======
 - Auto annotation, TF annotation and Auto segmentation apps (https://github.com/opencv/cvat/pull/1409)
->>>>>>> f1aee895
 
 ### Security
 -
@@ -43,11 +35,7 @@
 - Ability to create one tracked point (https://github.com/opencv/cvat/pull/1383)
 - Ability to draw/edit polygons and polylines with automatic bordering feature (https://github.com/opencv/cvat/pull/1394)
 - Tutorial: instructions for CVAT over HTTPS
-<<<<<<< HEAD
-- Added deep extreme cut (semi-automatic segmentation) to the new UI (https://github.com/opencv/cvat/pull/1398)
-=======
 - Deep extreme cut (semi-automatic segmentation) to the new UI (https://github.com/opencv/cvat/pull/1398)
->>>>>>> f1aee895
 
 ### Changed
 - Increase preview size of a task till 256, 256 on the server
