--- conflicted
+++ resolved
@@ -30,11 +30,7 @@
         class DstExtractor(Extractor):
             def __iter__(self):
                 return iter([
-<<<<<<< HEAD
                     DatasetItem(id='img0', subset='train',
-=======
-                    DatasetItem(id=0, subset='train',
->>>>>>> 0053411f
                         image=np.ones((8, 8, 3)),
                         annotations=[
                             Bbox(0, 2, 4, 2, label=0, z_order=1,
@@ -44,13 +40,8 @@
                                 }),
                             PolyLine([1, 2, 3, 4, 5, 6, 7, 8],
                                 attributes={'occluded': False}),
-<<<<<<< HEAD
                         ], attributes={'frame': 0}),
                     DatasetItem(id='img1', subset='train',
-=======
-                        ]),
-                    DatasetItem(id=1, subset='train',
->>>>>>> 0053411f
                         image=np.ones((10, 10, 3)),
                         annotations=[
                             Polygon([1, 2, 3, 4, 6, 5], z_order=1,
@@ -67,7 +58,6 @@
                 return { AnnotationType.label: label_categories }
 
         parsed_dataset = CvatImporter()(DUMMY_IMAGE_DATASET_DIR).make_dataset()
-<<<<<<< HEAD
 
         compare_datasets(self, DstExtractor(), parsed_dataset)
 
@@ -140,93 +130,6 @@
                                     'track_id': 2,
                                 }),
                         ], attributes={'frame': 16}),
-                ])
-
-            def categories(self):
-                label_categories = LabelCategories()
-                label_categories.add('klhg', attributes={'hgl'})
-                label_categories.add('z U k')
-                label_categories.add('II')
-                return {
-                    AnnotationType.label: label_categories,
-                }
-
-        parsed_dataset = CvatImporter()(DUMMY_VIDEO_DATASET_DIR).make_dataset()
-
-=======
-
-        compare_datasets(self, DstExtractor(), parsed_dataset)
-
-    def test_can_load_video(self):
-        class DstExtractor(Extractor):
-            def __iter__(self):
-                return iter([
-                    DatasetItem(id=10, subset='annotations',
-                        image=np.ones((20, 25, 3)),
-                        annotations=[
-                            Bbox(3, 4, 7, 1, label=2,
-                                id=0,
-                                attributes={
-                                    'occluded': True,
-                                    'outside': False, 'keyframe': True,
-                                    'track_id': 0
-                                }),
-                            Points([21.95, 8.00, 2.55, 15.09, 2.23, 3.16],
-                                label=0,
-                                id=1,
-                                attributes={
-                                    'occluded': False,
-                                    'outside': False, 'keyframe': True,
-                                    'track_id': 1, 'hgl': 'hgkf',
-                                }),
-                        ]),
-                    DatasetItem(id=13, subset='annotations',
-                        image=np.ones((20, 25, 3)),
-                        annotations=[
-                            Bbox(7, 6, 7, 2, label=2,
-                                id=0,
-                                attributes={
-                                    'occluded': False,
-                                    'outside': True, 'keyframe': True,
-                                    'track_id': 0
-                                }),
-                            Points([21.95, 8.00, 9.55, 15.09, 5.23, 1.16],
-                                label=0,
-                                id=1,
-                                attributes={
-                                    'occluded': False,
-                                    'outside': True, 'keyframe': True,
-                                    'track_id': 1, 'hgl': 'jk',
-                                }),
-                            PolyLine([7.85, 13.88, 3.50, 6.67, 15.90, 2.00, 13.31, 7.21],
-                                label=2,
-                                id=2,
-                                attributes={
-                                    'occluded': False,
-                                    'outside': False, 'keyframe': True,
-                                    'track_id': 2,
-                                }),
-                        ]),
-                    DatasetItem(id=16, subset='annotations',
-                        image=Image(path='frame_0000016.png',
-                            size=(20, 25)), # no image in the dataset files
-                        annotations=[
-                            Bbox(8, 7, 6, 10, label=2,
-                                id=0,
-                                attributes={
-                                    'occluded': False,
-                                    'outside': True, 'keyframe': True,
-                                    'track_id': 0
-                                }),
-                            PolyLine([7.85, 13.88, 3.50, 6.67, 15.90, 2.00, 13.31, 7.21],
-                                label=2,
-                                id=2,
-                                attributes={
-                                    'occluded': False,
-                                    'outside': True, 'keyframe': True,
-                                    'track_id': 2,
-                                }),
-                        ]),
                 ])
 
             def categories(self):
@@ -238,7 +141,6 @@
 
         parsed_dataset = CvatImporter()(DUMMY_VIDEO_DATASET_DIR).make_dataset()
 
->>>>>>> 0053411f
         compare_datasets(self, DstExtractor(), parsed_dataset)
 
 class CvatConverterTest(TestCase):
@@ -311,12 +213,6 @@
                             Polygon([0, 0, 4, 0, 4, 4],
                                 label=1, group=4,
                                 attributes={ 'occluded': True }),
-<<<<<<< HEAD
-                            Polygon([5, 0, 9, 0, 5, 5],
-                                label=2, group=4,
-                                attributes={ 'occluded': False }),
-=======
->>>>>>> 0053411f
                             Points([1, 1, 3, 2, 2, 3],
                                 label=2,
                                 attributes={ 'occluded': False,
